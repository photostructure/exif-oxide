--- conflicted
+++ resolved
@@ -123,11 +123,11 @@
     let (file_type_ext_raw, file_type_ext_print) = {
         use crate::generated::ExifTool_pm::filetypeext::lookup_file_type_extensions;
 
+
         // First check ExifTool's %fileTypeExt mapping for special cases
         let norm_ext = lookup_file_type_extensions(&detection_result.file_type)
             .unwrap_or(&detection_result.file_type); // Default to file_type if no mapping
 
-<<<<<<< HEAD
         // ExifTool applies uc() (uppercase) to the raw value
         let raw_value = norm_ext.to_uppercase();
 
@@ -135,11 +135,8 @@
         let print_value = norm_ext.to_lowercase();
 
         (raw_value, print_value)
-=======
-        // ExifTool applies uc() (uppercase) to the extension
-        norm_ext.to_uppercase()
->>>>>>> ab1a6519
     };
+
 
     tag_entries.push(TagEntry {
         group: "File".to_string(),
